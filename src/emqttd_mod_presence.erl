%%--------------------------------------------------------------------
%% Copyright (c) 2012-2016 Feng Lee <feng@emqtt.io>.
%%
%% Licensed under the Apache License, Version 2.0 (the "License");
%% you may not use this file except in compliance with the License.
%% You may obtain a copy of the License at
%%
%%     http://www.apache.org/licenses/LICENSE-2.0
%%
%% Unless required by applicable law or agreed to in writing, software
%% distributed under the License is distributed on an "AS IS" BASIS,
%% WITHOUT WARRANTIES OR CONDITIONS OF ANY KIND, either express or implied.
%% See the License for the specific language governing permissions and
%% limitations under the License.
%%--------------------------------------------------------------------

%% @doc emqttd presence management module
-module(emqttd_mod_presence).

-behaviour(emqttd_gen_mod).

-include("emqttd.hrl").

-export([load/1, unload/1]).

-export([on_client_connected/3, on_client_disconnected/3]).

load(Opts) ->
    emqttd:hook('client.connected', fun ?MODULE:on_client_connected/3, [Opts]),
    emqttd:hook('client.disconnected', fun ?MODULE:on_client_disconnected/3, [Opts]).

on_client_connected(ConnAck, Client = #mqtt_client{client_id  = ClientId,
                                                   username   = Username,
                                                   peername   = {IpAddr, _},
                                                   clean_sess = CleanSess,
                                                   proto_ver  = ProtoVer}, Opts) ->
    Json = mochijson2:encode([{clientid, ClientId},
                              {username, Username},
                              {ipaddress, list_to_binary(emqttd_net:ntoa(IpAddr))},
                              {session, sess(CleanSess)},
                              {protocol, ProtoVer},
                              {connack, ConnAck},
                              {ts, emqttd_time:now_to_secs()}]),
<<<<<<< HEAD
    emqttd:publish(message(qos(Opts), topic(connected, ClientId), Json)),
    {ok, Client}.
=======
    Msg = emqttd_message:make(presence,
                              proplists:get_value(qos, Opts, 0),
                              topic(connected, ClientId),
                              iolist_to_binary(Json)),
    emqttd_pubsub:publish(emqttd_message:set_flag(sys, Msg)).
>>>>>>> 9c9633ab

on_client_disconnected(Reason, ClientId, Opts) ->
    Json = mochijson2:encode([{clientid, ClientId},
                              {reason, reason(Reason)},
                              {ts, emqttd_time:now_to_secs()}]),
<<<<<<< HEAD
    emqttd:publish(message(qos(Opts), topic(disconnected, ClientId), Json)).
=======
    Msg = emqttd_message:make(presence,
                              proplists:get_value(qos, Opts, 0),
                              topic(disconnected, ClientId),
                              iolist_to_binary(Json)),
    emqttd_pubsub:publish(emqttd_message:set_flag(sys, Msg)).
>>>>>>> 9c9633ab

unload(_Opts) ->
    emqttd:unhook('client.connected', fun ?MODULE:on_client_connected/3),
    emqttd:unhook('client.disconnected', fun ?MODULE:on_client_disconnected/3).

sess(false) -> true;
sess(true)  -> false.

qos(Opts) -> proplists:get_value(qos, Opts, 0).

message(Qos, Topic, Json) ->
    emqttd_message:make(presence, Qos, Topic, iolist_to_binary(Json)).

topic(connected, ClientId) ->
    emqttd_topic:systop(list_to_binary(["clients/", ClientId, "/connected"]));
topic(disconnected, ClientId) ->
    emqttd_topic:systop(list_to_binary(["clients/", ClientId, "/disconnected"])).

reason(Reason) when is_atom(Reason) -> Reason;
reason({Error, _}) when is_atom(Error) -> Error;
reason(_) -> internal_error.
<|MERGE_RESOLUTION|>--- conflicted
+++ resolved
@@ -41,30 +41,16 @@
                               {protocol, ProtoVer},
                               {connack, ConnAck},
                               {ts, emqttd_time:now_to_secs()}]),
-<<<<<<< HEAD
-    emqttd:publish(message(qos(Opts), topic(connected, ClientId), Json)),
+    Msg = message(qos(Opts), topic(connected, ClientId), Json),
+    emqttd:publish(emqttd_message:set_flag(sys, Msg)),
     {ok, Client}.
-=======
-    Msg = emqttd_message:make(presence,
-                              proplists:get_value(qos, Opts, 0),
-                              topic(connected, ClientId),
-                              iolist_to_binary(Json)),
-    emqttd_pubsub:publish(emqttd_message:set_flag(sys, Msg)).
->>>>>>> 9c9633ab
 
 on_client_disconnected(Reason, ClientId, Opts) ->
     Json = mochijson2:encode([{clientid, ClientId},
                               {reason, reason(Reason)},
                               {ts, emqttd_time:now_to_secs()}]),
-<<<<<<< HEAD
-    emqttd:publish(message(qos(Opts), topic(disconnected, ClientId), Json)).
-=======
-    Msg = emqttd_message:make(presence,
-                              proplists:get_value(qos, Opts, 0),
-                              topic(disconnected, ClientId),
-                              iolist_to_binary(Json)),
-    emqttd_pubsub:publish(emqttd_message:set_flag(sys, Msg)).
->>>>>>> 9c9633ab
+    Msg = message(qos(Opts), topic(disconnected, ClientId), Json),
+    emqttd:publish(emqttd_message:set_flag(sys, Msg)).
 
 unload(_Opts) ->
     emqttd:unhook('client.connected', fun ?MODULE:on_client_connected/3),
